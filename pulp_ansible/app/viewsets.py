--- conflicted
+++ resolved
@@ -78,12 +78,9 @@
 from .tasks.copy import copy_content
 from .tasks.roles import synchronize as role_sync
 from .tasks.git import synchronize as git_sync
-<<<<<<< HEAD
 from .tasks.signature import sign, sigstore_sign
-=======
 from .tasks.mark import mark, unmark
 from .tasks.signature import sign
->>>>>>> da32f91d
 
 
 class RoleFilter(ContentFilter):
@@ -455,11 +452,7 @@
     @action(detail=True, methods=["post"], serializer_class=AnsibleRepositorySignatureSerializer)
     def sign(self, request, pk):
         """
-<<<<<<< HEAD
-        Dispatches a signing task.
-=======
         Dispatches a sign task.
->>>>>>> da32f91d
 
         This endpoint is in tech preview and can change at any time in the future.
         """
@@ -492,7 +485,6 @@
         )
         return OperationPostponedResponse(result, request)
 
-<<<<<<< HEAD
     @extend_schema(
         description="Trigger an asynchronous task to sign Ansible content with Sigstore.",
         responses={202: AsyncOperationResponseSerializer},
@@ -503,11 +495,6 @@
         Dispatches a Sigstore signing task.
 
         This endpoint is in tech preview and can change at any time in the future.
-=======
-    def _handle_mark_task(self, request, task_function):
-        """
-        Dispatches the `task_function` passed either by `mark` or `unmark` actions.
->>>>>>> da32f91d
         """
         content_units = {}
 
@@ -515,11 +502,7 @@
         serializer = self.get_serializer(data=request.data)
         serializer.is_valid(raise_exception=True)
 
-<<<<<<< HEAD
         sigstore_signing_service = serializer.validated_data["sigstore_signing_service"]
-=======
-        value = serializer.validated_data["value"]
->>>>>>> da32f91d
         content = serializer.validated_data["content_units"]
 
         if "*" in content:
@@ -532,26 +515,49 @@
             raise_for_unknown_content_units(existing_content_units, content_units)
 
         result = dispatch(
-<<<<<<< HEAD
             sigstore_sign,
-=======
-            task_function,  # will be `mark` or `unmark`
->>>>>>> da32f91d
             exclusive_resources=[repository],
             kwargs={
                 "repository_href": repository.pk,
                 "content_hrefs": content_units_pks,
-<<<<<<< HEAD
                 "sigstore_signing_service_href": sigstore_signing_service.pk,
-=======
+            },
+        )
+        return OperationPostponedResponse(result, request)
+
+    def _handle_mark_task(self, request, task_function):
+        """
+        Dispatches the `task_function` passed either by `mark` or `unmark` actions.
+        """
+        content_units = {}
+
+        repository = self.get_object()
+        serializer = self.get_serializer(data=request.data)
+        serializer.is_valid(raise_exception=True)
+
+        value = serializer.validated_data["value"]
+        content = serializer.validated_data["content_units"]
+
+        if "*" in content:
+            content_units_pks = ["*"]
+        else:
+            for url in content:
+                content_units[NamedModelViewSet.extract_pk(url)] = url
+            content_units_pks = list(content_units.keys())
+            existing_content_units = CollectionVersion.objects.filter(pk__in=content_units_pks)
+            raise_for_unknown_content_units(existing_content_units, content_units)
+
+        result = dispatch(
+            task_function,  # will be `mark` or `unmark`
+            exclusive_resources=[repository],
+            kwargs={
+                "repository_href": repository.pk,
+                "content_hrefs": content_units_pks,
                 "value": value,
->>>>>>> da32f91d
             },
         )
         return OperationPostponedResponse(result, request)
 
-<<<<<<< HEAD
-=======
     @extend_schema(
         description="Trigger an asynchronous task to mark Ansible content.",
         responses={202: AsyncOperationResponseSerializer},
@@ -571,19 +577,15 @@
     def unmark(self, request, pk):
         """
         Dispatches the unmark task.
-
         Removes a mark from the repository, value and content_units are required
         then only marks having `marked_collection` in the content_units list
         will be removed from the repo.
-
         The CollectionVersionMark object will not be deleted, because
         it may be present in another repo, so we just remove from this repo
         and let orphan cleanup take care of deletion when it is eventually
         needed.
         """
         return self._handle_mark_task(request, unmark)
-
->>>>>>> da32f91d
 
 class AnsibleRepositoryVersionViewSet(RepositoryVersionViewSet):
     """
