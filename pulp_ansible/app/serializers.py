--- conflicted
+++ resolved
@@ -226,11 +226,8 @@
         fields = RepositorySerializer.Meta.fields + (
             "last_synced_metadata_time",
             "gpgkey",
-<<<<<<< HEAD
             "sigstore_signing_service",
-=======
             "last_sync_task",
->>>>>>> 545a82a3
         )
         model = AnsibleRepository
 
