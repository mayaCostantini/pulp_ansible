<<<<<<< HEAD
import aiohttp
import base64
import hashlib
import json

from cryptography.hazmat.primitives import hashes
from cryptography.hazmat.primitives.asymmetric import ec
from cryptography.hazmat.primitives.asymmetric.utils import Prehashed
from gettext import gettext as _

=======
import hashlib
import json
>>>>>>> da32f91d
from logging import getLogger

from django.conf import settings
from django.db import models
from django.db.models import UniqueConstraint, Q
from django.db.utils import IntegrityError
from django.contrib.postgres import fields as psql_fields
from django.contrib.postgres import search as psql_search
from django_lifecycle import AFTER_UPDATE, BEFORE_SAVE, BEFORE_UPDATE, hook

from pulpcore.plugin.models import (
    BaseModel,
    Content,
    Remote,
    Repository,
    RepositoryVersion,
    Distribution,
    SigningService,
    Task,
    EncryptedTextField,
)
<<<<<<< HEAD
from pulpcore.plugin.sync import sync_to_async
=======
from pulpcore.plugin.repo_version_utils import remove_duplicates, validate_repo_version
>>>>>>> da32f91d
from .downloaders import AnsibleDownloaderFactory

from pulp_ansible.app.sigstoreutils import MissingIdentityToken
from pulp_ansible.app.sigstoreutils import Keycloak

from sigstore._internal.oidc.ambient import detect_gcp
from sigstore._internal.fulcio.client import FulcioClient
from sigstore._internal.rekor.client import RekorClient
from sigstore._internal.rekor.client import RekorClientError
from sigstore._internal.tuf import TrustUpdater
from sigstore.oidc import Issuer
from sigstore.sign import Signer
from sigstore.sign import SigningResult
from sigstore.transparency import LogEntry
from sigstore.verify.verifier import Verifier
from sigstore.verify.verifier import VerificationMaterials
from sigstore.verify.policy import Identity

from urllib.parse import urljoin


log = getLogger(__name__)


DEFAULT_REKOR_URL = "https://rekor.sigstore.dev"
DEFAULT_FULCIO_URL = "https://fulcio.sigstore.dev"
DEFAULT_TUF_URL = "https://sigstore-tuf-root.storage.googleapis.com/"


class Role(Content):
    """
    A content type representing a Role.
    """

    TYPE = "role"

    namespace = models.CharField(max_length=64)
    name = models.CharField(max_length=64)
    version = models.CharField(max_length=128)

    @property
    def relative_path(self):
        """
        Return the relative path of the ContentArtifact.
        """
        return self.contentartifact_set.get().relative_path

    class Meta:
        default_related_name = "%(app_label)s_%(model_name)s"
        unique_together = ("version", "name", "namespace")


class Collection(BaseModel):
    """A model representing a Collection."""

    namespace = models.CharField(max_length=64, editable=False)
    name = models.CharField(max_length=64, editable=False)

    def __str__(self):
        """Return a representation."""
        return f"<{self.__class__.__name__}: {self.namespace}.{self.name}>"

    class Meta:
        unique_together = ("namespace", "name")


class CollectionImport(models.Model):
    """A model representing a collection import task details."""

    task = models.OneToOneField(
        Task, on_delete=models.CASCADE, editable=False, related_name="+", primary_key=True
    )
    messages = models.JSONField(default=list, editable=False)

    class Meta:
        ordering = ["task__pulp_created"]

    def add_log_record(self, log_record):
        """
        Records a single log message but does not save the CollectionImport object.

        Args:
            log_record(logging.LogRecord): The logging record to record on messages.

        """
        self.messages.append(
            {"message": log_record.msg, "level": log_record.levelname, "time": log_record.created}
        )


class Tag(BaseModel):
    """A model representing a Tag.

    Fields:

        name (models.CharField): The Tag's name.
    """

    name = models.CharField(max_length=64, unique=True, editable=False)

    def __str__(self):
        """Returns tag name."""
        return self.name


class AnsibleNamespace(BaseModel):
    """
    A model representing a Namespace. This should be used for permissions.
    """

    name = models.CharField(max_length=64, unique=True, editable=True)


class CollectionVersion(Content):
    """
    A content type representing a CollectionVersion.

    This model is primarily designed to adhere to the data format for Collection content. That spec
    is here: https://docs.ansible.com/ansible/devel/dev_guide/collections_galaxy_meta.html

    Fields:

        authors (psql_fields.ArrayField): A list of the CollectionVersion content's authors.
        contents (models.JSONField): A JSON field with data about the contents.
        dependencies (models.JSONField): A dict declaring Collections that this collection
            requires to be installed for it to be usable.
        description (models.TextField): A short summary description of the collection.
        docs_blob (models.JSONField): A JSON field holding the various documentation blobs in
            the collection.
        manifest (models.JSONField): A JSON field holding MANIFEST.json data.
        files (models.JSONField): A JSON field holding FILES.json data.
        documentation (models.CharField): The URL to any online docs.
        homepage (models.CharField): The URL to the homepage of the collection/project.
        issues (models.CharField): The URL to the collection issue tracker.
        license (psql_fields.ArrayField): A list of licenses for content inside of a collection.
        name (models.CharField): The name of the collection.
        namespace (models.CharField): The namespace of the collection.
        repository (models.CharField): The URL of the originating SCM repository.
        version (models.CharField): The version of the collection.
        requires_ansible (models.CharField): The version of Ansible required to use the collection.
        is_highest (models.BooleanField): Indicates that the version is the highest one
            in the collection. Import and sync workflows update this field, which then
            triggers the database to [re]build the search_vector.

    Relations:

        collection (models.ForeignKey): Reference to a collection model.
        tag (models.ManyToManyField): A symmetric reference to the Tag objects.
    """

    TYPE = "collection_version"

    # Data Fields
    authors = psql_fields.ArrayField(models.CharField(max_length=64), default=list, editable=False)
    contents = models.JSONField(default=list, editable=False)
    dependencies = models.JSONField(default=dict, editable=False)
    description = models.TextField(default="", blank=True, editable=False)
    docs_blob = models.JSONField(default=dict, editable=False)
    manifest = models.JSONField(default=dict, editable=False)
    files = models.JSONField(default=dict, editable=False)
    documentation = models.CharField(default="", blank=True, max_length=2000, editable=False)
    homepage = models.CharField(default="", blank=True, max_length=2000, editable=False)
    issues = models.CharField(default="", blank=True, max_length=2000, editable=False)
    license = psql_fields.ArrayField(models.CharField(max_length=32), default=list, editable=False)
    name = models.CharField(max_length=64, editable=False)
    namespace = models.CharField(max_length=64, editable=False)
    repository = models.CharField(default="", blank=True, max_length=2000, editable=False)
    version = models.CharField(max_length=128, editable=False)
    requires_ansible = models.CharField(null=True, max_length=255)

    is_highest = models.BooleanField(editable=False, default=False)

    # Foreign Key Fields
    collection = models.ForeignKey(
        Collection, on_delete=models.PROTECT, related_name="versions", editable=False
    )
    tags = models.ManyToManyField(Tag, editable=False)

    # Search Fields
    #   This field is populated by a trigger setup in the database by
    #   a migration file. The trigger only runs when the table is
    #   updated. CollectionVersions are INSERT'ed into the table, so
    #   the search_vector does not get populated at initial creation
    #   time. In the import or sync workflows, is_highest gets toggled
    #   back and forth, which causes an UPDATE operation and then the
    #   search_vector is built.
    search_vector = psql_search.SearchVectorField(default="")

    @property
    def relative_path(self):
        """
        Return the relative path for the ContentArtifact.
        """
        return "{namespace}-{name}-{version}.tar.gz".format(
            namespace=self.namespace, name=self.name, version=self.version
        )

    def __str__(self):
        """Return a representation."""
        return f"<{self.__class__.__name__}: {self.namespace}.{self.name} {self.version}>"

    class Meta:
        default_related_name = "%(app_label)s_%(model_name)s"
        unique_together = ("namespace", "name", "version")
        constraints = [
            UniqueConstraint(
                fields=("collection", "is_highest"),
                name="unique_is_highest",
                condition=Q(is_highest=True),
            )
        ]


class CollectionVersionMark(Content):
    """
    A content type representing a mark that is attached to a content unit.

    Fields:
        value (models.CharField): The value of the mark.
        marked_collection (models.ForeignKey): Reference to a CollectionVersion.
    """

    PROTECTED_FROM_RECLAIM = False
    TYPE = "collection_mark"

    value = models.SlugField()
    marked_collection = models.ForeignKey(
        CollectionVersion, null=False, on_delete=models.CASCADE, related_name="marks"
    )

    class Meta:
        default_related_name = "%(app_label)s_%(model_name)s"
        unique_together = ("value", "marked_collection")


class CollectionVersionSignature(Content):
    """
    A content type representing a signature that is attached to a content unit.

    Fields:
        data (models.TextField): A signature, base64 encoded. # Not sure if it is base64 encoded
        digest (models.CharField): A signature sha256 digest.
        pubkey_fingerprint (models.CharField): A fingerprint of the public key used.

    Relations:
        signed_collection (models.ForeignKey): A collection version this signature is relevant to.
        signing_service (models.ForeignKey): An optional signing service used for creation.
    """

    PROTECTED_FROM_RECLAIM = False
    TYPE = "collection_signature"

    signed_collection = models.ForeignKey(
        CollectionVersion, on_delete=models.CASCADE, related_name="signatures"
    )
    data = models.TextField()
    digest = models.CharField(max_length=64)
    pubkey_fingerprint = models.CharField(max_length=64)
    signing_service = models.ForeignKey(
        SigningService, on_delete=models.SET_NULL, related_name="signatures", null=True
    )

    class Meta:
        default_related_name = "%(app_label)s_%(model_name)s"
        unique_together = ("pubkey_fingerprint", "signed_collection")

class SigstoreSigningService(Content):
    """
    An object to generate Sigstore signatures for a given file.
    Distinct from SigningService objects used to sign artifacts using GPG
    (does not call an external script provided by the user, but still needs to be registered).

    Fields:
        name (models.CharField):
            Name of the Sigstore signing service.
        environment (models.CharField):
            Optional cloud environment where the Pulp server is deployed.
            Used to faciliate identity token retrieval by Sigstore in cloud environments.
        rekor_url (models.TextField):
            The URL of the Rekor instance to use for logging signatures.
            Defaults to the Rekor public good instance URL (https://rekor.sigstore.dev) if not specified.
        rekor_root_pubkey (models.TextField):
            A PEM-encoded root public key for Rekor itself.
        fulcio_url (models.TextField):
            The URL of the Fulcio instance to use for getting signing certificates.
            Defaults to the Fulcio public good instance URL (https://fulcio.sigstore.dev) if not specified.
        tuf_url (models.TextField):
            The URL of the TUF metadata repository instance to use.
            Defaults to the public TUF instance URL (https://sigstore-tuf-root.storage.googleapis.com/) if not specified.
        oidc_issuer (models.TextField):
            The OpenID Connect issuer to use for signing and to check for in the certificate's OIDC issuer extension.
            Defaults to the public OAuth2 server URL (https://oauth2.sigstore.dev/auth) if not specified.
        credentials_file_path (models.TextField):
            Path to the OIDC client ID and client secret file on the server to authentify to Sigstore.
        ctfe (models.TextField):
            A PEM-encoded public key for the CT log.
        cert_identity (models.TextField):
            A unique identity string corresponding to the OIDC identity present as the SAN in the X509 certificate.
        verify_offline (models.BooleanField):
            Perform signature verification offline. Requires sigstore_bundle set to True.
        sigstore_bundle (models.BooleanField):
            Write a single Sigstore bundle file to the collection.
        set_keycloak (models.BooleanField):
            Set Keycloak as the OIDC issuer.
            Defaults to True.
        disable_interactive (models.BooleanField):
            Disable Sigstore's interactive browser flow.
            Defaults to 'true' if not specified.
    """

    TYPE = "sigstore_signing_services"
    ENVIRONMENTS = (
        ("google_cloud_platform", _("Google Cloud Platform")),
        ("amazon_web_services", _("Amazon Web Services")),
    )

    name = models.CharField(db_index=True, unique=True, max_length=64)
    environment = models.CharField(null=True, choices=ENVIRONMENTS, max_length=64)
    rekor_url = models.TextField(default="https://rekor.sigstore.dev")
    rekor_root_pubkey = models.TextField(null=True)
    fulcio_url = models.TextField(default="https://fulcio.sigstore.dev")
    tuf_url = models.TextField(default="https://sigstore-tuf-root.storage.googleapis.com/")
    oidc_issuer = models.TextField(default="https://oauth2.sigstore.dev/auth")
    credentials_file_path = models.TextField(null=True)
    ctfe = models.TextField(null=True)
    cert_identity = models.TextField() # There is theoretically no limit to the size of an X509 certificate SAN.
    verify_offline = models.BooleanField(null=True)
    sigstore_bundle = models.BooleanField(null=True)
    set_keycloak = models.BooleanField(default=True)
    disable_interactive = models.BooleanField(default=True)

    @property
    def fulcio(self):
        """Get a Fulcio instance."""
        # TODO: return a customized instance for self.fulcio_url
        return FulcioClient.production()

    @property
    def rekor(self):
        """Get a Rekor instance."""
        # TODO: return a customized instance for self.fulcio_url
        return RekorClient.production(self.trust_updater)

    @property
    def issuer(self):
        """Get an OIDC issuer instance."""
        return Issuer(self.oidc_issuer)

    @property
    def keycloak(self):
        """Return a Keycloak instance used as an issuer."""
        return Keycloak(self.oidc_issuer)

    @property
    def trust_updater(self):
        """Get a custom TrustUpdater instance depending on the TUF metadata repository provided."""
        # TODO: Add custom Issuer instance support for self.oidc_issuer
        return TrustUpdater.production()

    @property
    def verifier(self):
        """Get a Verifier instance."""
        # TODO: Add custom Verifier instance support for self.rekor_url and self.tuf_url
        return Verifier.production()

    @property
    def signer(self):
        """Get a Signer instance."""
        # TODO: Add custom Signer instance support for self.rekor_url and self.fulcio_url
        return Signer.production()

    def get_identity_token_gcp(self):
        """Get identity token when in a GCP environment."""
        # TODO: Complete implementation
        return detect_gcp()

    def get_identity_token_aws(self):
        """Get identity token when in an AWS environment."""
        # TODO: Complete implementation
        pass

    def sigstore_sign(self, input_bytes):
        """Sign collections with Sigstore."""
        if self.sigstore_bundle: 
            log.warn(
                "sigstore_bundle support is experimental; the behaviour of this flag may change "
                "between releases until stabilized."
            )
        signing_result = {}

        if self.environment == "google_cloud_platform":
            identity_token = self.get_identity_token_gcp()

        elif self.environment == "amazon_web_services":
            identity_token = self.get_identity_token_aws()

        else:
            with open(self.credentials_file_path, "r") as credentials_file:
                credentials = json.load(credentials_file)
                client_id, client_secret = credentials["keycloak_client_id"], credentials["keycloak_client_secret"]
            if self.set_keycloak:
                issuer = self.keycloak
                identity_token = issuer.identity_token(client_id, client_secret, self.disable_interactive)
            else:
                issuer = self.issuer
                identity_token = issuer.identity_token(client_id, client_secret)

        if not identity_token:
            raise MissingIdentityToken(
                "Sigstore signing failed: OIDC identity token could not be found"
            )

        log.info("Signing artifact checksum file")

        result = self.signer.sign(
            input=input_bytes,
            identity_token=identity_token,
        )

        log.info(f"Using ephemeral certificate: {result.cert_pem}")
        log.info(f"Transparency log entry created at index: {result.log_entry.log_index}")
        signing_result["signature"] = result.b64_signature
        signing_result["certificate"] = result.cert_pem
        if self.sigstore_bundle and result.bundle:
            signing_result["bundle"] = result._to_bundle().to_json()

        return signing_result

    async def sigstore_asign(self, input_digest, private_key, b64_cert):
        """Sign collections with Sigstore asynchronously."""
        signing_result = {}
        artifact_signature = await sync_to_async(private_key.sign)(input_digest, ec.ECDSA(Prehashed(hashes.SHA256())))
        b64_artifact_signature = base64.b64encode(artifact_signature).decode()
        rekor_post_entry_payload = {
            "kind": "hashedrekord",
            "apiVersion": "0.0.1",
            "spec": {
                "signature": {
                    "content": b64_artifact_signature,
                    "publicKey": {"content": b64_cert.decode()},
                },
                "data": {
                    "hash": {"algorithm": "sha256", "value": input_digest.hex()}
                },
            },
        }

        rekor_post_entries_url = urljoin(self.rekor.url, "entries/")
        async with aiohttp.ClientSession(
            headers={"Content-Type": "application/json", "Accept": "application/json"}
        ) as session:
            try:
                async with session.post(rekor_post_entries_url, json=rekor_post_entry_payload) as resp:
                    rekor_response = await resp.json()
            except aiohttp.web.HTTPError as http_error:
                raise RekorClientError from http_error

        log_entry = LogEntry._from_response(rekor_response.json())
        log.info(f"Transparency log entry created with index: {log_entry.log_index}")

        result = SigningResult(
            input_digest=input_digest.hex(),
            cert_pem=b64_cert.decode(),
            b64_signature=b64_artifact_signature,
            log_entry=log_entry,
        )

        signing_result["signature"] = result.b64_signature
        signing_result["certificate"] = result.cert_pem
        if self.sigstore_bundle and result.bundle:
            signing_result["bundle"] = result._to_bundle().to_json()

    def sigstore_verify(self, sha256sumfile, sha256sumsig, sha256sumcert, sigstore_bundle, entry):
        """Verify a Sigstore signature validity."""
        if self.verify_offline and not sigstore_bundle:
            raise ValueError("Offline verification requires a Sigstore bundle.")

        if self.verify_offline and sigstore_bundle:
            verification_materials = VerificationMaterials.from_bundle(
                input_=sha256sumfile, bundle=sigstore_bundle, offline=True
            )
        else:
            verification_materials = VerificationMaterials(
                input_=sha256sumfile,
                cert_pem=sha256sumcert,
                signature=sha256sumsig,
                rekor_entry=entry,
                offline=False,
            )
    
        policy = Identity(
            identity=self.cert_identity,
            issuer=self.oidc_issuer,
        )
        return self.verifier.verify(
            materials=verification_materials,
            policy=policy
        )

    class Meta:
        default_related_name = "%(app_label)s_%(model_name)s"

class CollectionVersionSigstoreSignature(Content):
    """
    A content type representing a Sigstore signature attached to a content unit.

    Fields:
        data (models.BinaryField):
            A signature, base64 encoded.
        sigstore_x509_certificate (models.BinaryField):
            The ephemeral PEM-encoded signing certificate generated by Sigstore.
        sigstore_x509_certificate_sha256_digest (models.CharField):
            X509 signing certificate digest, used for filtering.
        sigstore_bundle (models.TextField):
            A Sigstore bundle used for offline verification.

    Relations:
        signed_collection (models.ForeignKey):
            A collection version this signature is relevant to.
        sigstore_signing_service (models.ForeignKey):
            The Sigstore Siging Service used for signing the collection version.
    """

    TYPE = "collection_sigstore_signatures"

    signed_collection = models.ForeignKey(
        CollectionVersion, on_delete=models.CASCADE, related_name="sigstore_signatures"
    )
    data = models.CharField(max_length=256)
    sigstore_signing_service = models.ForeignKey(
        SigstoreSigningService, on_delete=models.SET_NULL, related_name="sigstore_signatures", null=True
    )
    sigstore_x509_certificate = models.BinaryField()
    sigstore_x509_certificate_sha256_digest = models.CharField(max_length=256)
    sigstore_bundle = models.TextField(null=True)

    def save(self, *args, **kwargs):
        """Create X509 certificate digest upon saving."""
        self.sigstore_x509_certificate = base64.b64encode(self.sigstore_x509_certificate.encode("ascii"))
        self.sigstore_x509_certificate_sha256_digest = hashlib.sha256(self.sigstore_x509_certificate).hexdigest()
        return super(CollectionVersionSigstoreSignature, self).save(*args, **kwargs)

    class Meta:
        default_related_name = "%(app_label)s_%(model_name)s"
        unique_together = ("sigstore_x509_certificate_sha256_digest", "signed_collection")

class AnsibleNamespaceMetadata(Content):
    """
    A content type representing the Namespace metadata of a Collection.

    Namespace metadata can have an avatar which is stored as an associated artifact upon upload.

    Fields:
        name (models.CharField): The required name of the Namespace
        company (models.CharField): Optional namespace owner company name.
        email (models.CharField): Optional namespace contact email.
        description (models.CharField): Namespace brief description.
        resources (models.TextField): Namespace resources page in markdown format.
        links (psql_fields.HStore): Labeled related links.
        avatar_sha256 (models.CharField): SHA256 digest of avatar image.
        metadata_sha256(models.CharField): SHA256 digest of all other metadata fields.

    Relations:
        namespace (AnsibleNamespace): A link to the Namespace model used for permissions.
    """

    TYPE = "namespace"
    repo_key_fields = ("name",)
    # fields on the existing model in galaxy_ng
    name = models.CharField(max_length=64, blank=False)
    company = models.CharField(max_length=64, blank=True, default="")
    email = models.CharField(max_length=256, blank=True, default="")
    description = models.CharField(max_length=256, blank=True, default="")
    resources = models.TextField(blank=True, default="")

    links = psql_fields.HStoreField(default=dict)
    avatar_sha256 = models.CharField(max_length=64, null=True)

    # Hash of the values of all the fields mentioned above.
    # Content uniqueness constraint.
    metadata_sha256 = models.CharField(max_length=64, db_index=True, blank=False)
    namespace = models.ForeignKey(
        AnsibleNamespace, on_delete=models.PROTECT, related_name="metadatas"
    )

    @hook(BEFORE_SAVE)
    def calculate_metadata_sha256(self):
        """Calculates the metadata_sha256 from the other metadata fields."""
        metadata = {
            "name": self.name,
            "company": self.company,
            "email": self.email,
            "description": self.description,
            "resources": self.resources,
            "links": self.links,
            "avatar_sha256": self.avatar_sha256,
        }
        metadata_json = json.dumps(metadata, sort_keys=True).encode("utf-8")
        hasher = hashlib.sha256(metadata_json)
        if self.metadata_sha256:
            # If we are creating from sync, assert that calculated hash == synced hash
            if self.metadata_sha256 != hasher.hexdigest():
                raise IntegrityError("Calculated digest does not equal passed in digest")
        self.metadata_sha256 = hasher.hexdigest()

    class Meta:
        default_related_name = "%(app_label)s_%(model_name)s"
        unique_together = ("metadata_sha256",)


class DownloadLog(BaseModel):
    """
    A download log for content units by user, IP and org_id.
    """

    content_unit = models.ForeignKey(
        Content, on_delete=models.CASCADE, related_name="download_logs"
    )
    user = models.ForeignKey(
        settings.AUTH_USER_MODEL,
        on_delete=models.CASCADE,
        null=True,
        related_name="download_logs",
    )
    ip = models.GenericIPAddressField()
    extra_data = models.JSONField(null=True)
    user_agent = models.TextField()
    repository = models.ForeignKey(
        Repository, on_delete=models.CASCADE, related_name="download_logs"
    )
    repository_version = models.ForeignKey(
        RepositoryVersion, null=True, on_delete=models.SET_NULL, related_name="download_logs"
    )


class RoleRemote(Remote):
    """
    A Remote for Ansible content.
    """

    TYPE = "role"

    class Meta:
        default_related_name = "%(app_label)s_%(model_name)s"


def _get_last_sync_task(pk):
    sync_tasks = Task.objects.filter(name__contains="sync", reserved_resources_record__icontains=pk)
    return sync_tasks.order_by("-pulp_created").first()


class CollectionRemote(Remote):
    """
    A Remote for Collection content.
    """

    TYPE = "collection"

    requirements_file = models.TextField(null=True)
    auth_url = models.CharField(null=True, max_length=255)
    token = EncryptedTextField(null=True)
    sync_dependencies = models.BooleanField(default=True)
    signed_only = models.BooleanField(default=False)

    @property
    def download_factory(self):
        """
        Return the DownloaderFactory which can be used to generate asyncio capable downloaders.

        Upon first access, the DownloaderFactory is instantiated and saved internally.

        Plugin writers are expected to override when additional configuration of the
        DownloaderFactory is needed.

        Returns:
            DownloadFactory: The instantiated DownloaderFactory to be used by
                get_downloader()

        """
        try:
            return self._download_factory
        except AttributeError:
            self._download_factory = AnsibleDownloaderFactory(self)
            return self._download_factory

    @property
    def last_sync_task(self):
        return _get_last_sync_task(self.pk)

    @hook(
        AFTER_UPDATE,
        when_any=["url", "requirements_file", "sync_dependencies", "signed_only"],
        has_changed=True,
    )
    def _reset_repository_last_synced_metadata_time(self):
        AnsibleRepository.objects.filter(
            remote_id=self.pk, last_synced_metadata_time__isnull=False
        ).update(last_synced_metadata_time=None)

    class Meta:
        default_related_name = "%(app_label)s_%(model_name)s"


class GitRemote(Remote):
    """
    A Remote for Collection content hosted in Git repositories.
    """

    TYPE = "git"

    metadata_only = models.BooleanField(default=False)
    git_ref = models.TextField()

    class Meta:
        default_related_name = "%(app_label)s_%(model_name)s"


class AnsibleCollectionDeprecated(Content):
    """
    A model that represents if a Collection is `deprecated` for a given RepositoryVersion.
    """

    TYPE = "collection_deprecation"

    namespace = models.CharField(max_length=64, editable=False)
    name = models.CharField(max_length=64, editable=False)

    class Meta:
        default_related_name = "%(app_label)s_%(model_name)s"
        unique_together = ("namespace", "name")


class AnsibleRepository(Repository):
    """
    Repository for "ansible" content.

    Fields:

        last_synced_metadata_time (models.DateTimeField): Last synced metadata time.
        gpgkey (models.TextField): GPG key for verifying signatures.
    
    Relations:

        sistore_signing_service (models.ForeignKey): Sigstore Signing Service used to sign and verify collections.--
    """

    TYPE = "ansible"
    CONTENT_TYPES = [
        Role,
        CollectionVersion,
        AnsibleCollectionDeprecated,
        CollectionVersionSignature,
<<<<<<< HEAD
        CollectionVersionSigstoreSignature,
=======
        AnsibleNamespaceMetadata,
        CollectionVersionMark,
>>>>>>> da32f91d
    ]
    REMOTE_TYPES = [RoleRemote, CollectionRemote, GitRemote]

    last_synced_metadata_time = models.DateTimeField(null=True)
    gpgkey = models.TextField(null=True)
    sigstore_signing_service = models.ForeignKey(
        SigstoreSigningService, on_delete=models.SET_NULL, related_name="ansible_repositories", null=True
    )

    @property
    def last_sync_task(self):
        return _get_last_sync_task(self.pk)

    class Meta:
        default_related_name = "%(app_label)s_%(model_name)s"

        permissions = (("modify_ansible_repo_content", "Can modify ansible repository content"),)

    def finalize_new_version(self, new_version):
        """Finalize repo version."""
        removed_collection_versions = new_version.removed(
            base_version=new_version.base_version
        ).filter(pulp_type=CollectionVersion.get_pulp_type())

        # Remove any deprecated, signature, mark and namespace content
        # associated with the removed collection versions
        for version in removed_collection_versions:
            version = version.cast()

            signatures = new_version.get_content(
                content_qs=CollectionVersionSignature.objects.filter(signed_collection=version)
            )
            sigstore_signatures = new_version.get_content(
                content_qs=CollectionVersionSigstoreSignature.objects.filter(signed_collection=version)
            )
            new_version.remove_content(signatures)
            new_version.remove_content(sigstore_signatures)

            marks = new_version.get_content(
                content_qs=CollectionVersionMark.objects.filter(marked_collection=version)
            )
            new_version.remove_content(marks)

            other_collection_versions = new_version.get_content(
                content_qs=CollectionVersion.objects.filter(collection=version.collection)
            )

            # AnsibleCollectionDeprecated and Namespace applies to all collection versions in a
            # repository, so only remove it if there are no more collection versions for the
            # specified collection present.
            if not other_collection_versions.exists():
                deprecations = new_version.get_content(
                    content_qs=AnsibleCollectionDeprecated.objects.filter(
                        namespace=version.namespace, name=version.name
                    )
                )
                namespace = new_version.get_content(
                    content_qs=AnsibleNamespaceMetadata.objects.filter(name=version.namespace)
                )

                new_version.remove_content(deprecations)
                new_version.remove_content(namespace)
        remove_duplicates(new_version)
        validate_repo_version(new_version)

    @hook(BEFORE_UPDATE, when="remote", has_changed=True)
    def _reset_repository_last_synced_metadata_time(self):
        self.last_synced_metadata_time = None


class AnsibleDistribution(Distribution):
    """
    A Distribution for Ansible content.
    """

    TYPE = "ansible"

    class Meta:
        default_related_name = "%(app_label)s_%(model_name)s"<|MERGE_RESOLUTION|>--- conflicted
+++ resolved
@@ -1,4 +1,3 @@
-<<<<<<< HEAD
 import aiohttp
 import base64
 import hashlib
@@ -9,10 +8,6 @@
 from cryptography.hazmat.primitives.asymmetric.utils import Prehashed
 from gettext import gettext as _
 
-=======
-import hashlib
-import json
->>>>>>> da32f91d
 from logging import getLogger
 
 from django.conf import settings
@@ -34,11 +29,8 @@
     Task,
     EncryptedTextField,
 )
-<<<<<<< HEAD
 from pulpcore.plugin.sync import sync_to_async
-=======
 from pulpcore.plugin.repo_version_utils import remove_duplicates, validate_repo_version
->>>>>>> da32f91d
 from .downloaders import AnsibleDownloaderFactory
 
 from pulp_ansible.app.sigstoreutils import MissingIdentityToken
@@ -791,12 +783,9 @@
         CollectionVersion,
         AnsibleCollectionDeprecated,
         CollectionVersionSignature,
-<<<<<<< HEAD
         CollectionVersionSigstoreSignature,
-=======
         AnsibleNamespaceMetadata,
         CollectionVersionMark,
->>>>>>> da32f91d
     ]
     REMOTE_TYPES = [RoleRemote, CollectionRemote, GitRemote]
 
